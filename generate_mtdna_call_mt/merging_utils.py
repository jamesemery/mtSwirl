import math
import os
import hail as hl
import logging

from copy import deepcopy
from typing import Dict
from hail.utils.java import info
from merging_constants import *


def multi_way_union_mts(mts: list, temp_dir: str, chunk_size: int, min_partitions: int, check_from_disk: bool, prefix: str) -> hl.MatrixTable:
    """
    Hierarchically join together MatrixTables in the provided list.

    :param mts: List of MatrixTables to join together
    :param temp_dir: Path to temporary directory for intermediate results
    :param chunk_size: Number of MatrixTables to join per chunk (the number of individual VCFs that should be combined at a time)
    :return: Joined MatrixTable
    """
    # Convert the MatrixTables to tables where entries are an array of structs
    if check_from_disk:
        staging = [x for x in mts]
    else:
        staging = [mt.localize_entries("__entries", "__cols") for mt in mts]
    
    stage = 0
    while len(staging) > 1:
        # Calculate the number of jobs to run based on the chunk size
        n_jobs = int(math.ceil(len(staging) / chunk_size))
        info(f"multi_way_union_mts: stage {stage}: {n_jobs} total jobs")
        
        next_stage = []
        
        if check_from_disk:
            all_exists = True
            for idx in range(n_jobs):
                path = os.path.join(temp_dir, f"stage_{stage}_job_{idx}.ht")
                exists = hl.hadoop_is_file(f'{path}/_SUCCESS')
                if not exists:
                    print(path + ' is missing.')
                    if stage == 0:
                        raise ValueError('ERROR: --check-from-disk was enabled but not all stage 0 MTs were found. This is unsupported.')
                    all_exists = False
                    break
            
            if all_exists:
                info(f"Reading stage {stage} from disk...")
                staging.clear()
                for idx in range(n_jobs):
                    staging.append(hl.read_table(os.path.join(temp_dir, f"stage_{stage}_job_{idx}.ht")))
                info(f"Stage {stage} imported from disk.")
                stage += 1
                continue

        for i in range(n_jobs):
            # Grab just the tables for the given job
            to_merge = staging[chunk_size * i : chunk_size * (i + 1)]
            info(
                f"multi_way_union_mts: stage {stage} / job {i}: merging {len(to_merge)} inputs"
            )

            # Multiway zip join will produce an __entries annotation, which is an array where each element is a struct containing the __entries annotation (array of structs) for that sample
            merged = hl.Table.multi_way_zip_join(to_merge, "__entries", "__cols")
            if min_partitions > 10:
                merged = merged.checkpoint(os.path.join(temp_dir, f"{prefix}stage_{stage}_job_{i}_pre.ht", overwrite=True))
            # Flatten __entries while taking into account different entry lengths at different samples/variants (samples lacking a variant will be NA)
            merged = merged.annotate(
                __entries=hl.flatten(
                    hl.range(hl.len(merged.__entries)).map(
                        # Coalesce will return the first non-missing argument, so if the entry info is not missing, use that info, but if it is missing, create an entries struct with the correct element type for each null entry annotation (such as int32 for DP)
                        lambda i: hl.coalesce(
                            merged.__entries[i].__entries,
                            hl.range(hl.len(merged.__cols[i].__cols)).map(
                                lambda j: hl.null(
                                    merged.__entries.__entries.dtype.element_type.element_type
                                )
                            ),
                        )
                    )
                )
            )

            # Flatten col annotation from array<struct{__cols: array<struct{s: str}>} to array<struct{s: str}>
            merged = merged.annotate_globals(
                __cols=hl.flatten(merged.__cols.map(lambda x: x.__cols))
            )

            next_stage.append(
                merged.checkpoint(
                    os.path.join(temp_dir, f"{prefix}stage_{stage}_job_{i}.ht"), overwrite=True
                )
            )
        info(f"Completed stage {stage}")
        stage += 1
        staging.clear()
        staging.extend(next_stage)

    # Unlocalize the entries, and unfilter the filtered entries and populate fields with missing values
    return (
        staging[0]
        ._unlocalize_entries("__entries", "__cols", list(mts[0].col_key))
        .unfilter_entries()
    )


def chunks(items, binsize):
    lst = []
    for item in items:
        lst.append(item)
        if len(lst) == binsize:
            yield lst
            lst = []
    if len(lst) > 0:
        yield lst


def coverage_merging(paths, num_merges, chunk_size, check_from_disk, 
                     temp_dir, n_read_partitions, n_final_partitions, 
                     keep_targets, logger, no_batch_mode=False):
    
    if no_batch_mode:
        pairs_for_coverage = paths.annotate(pairs = (paths.s, paths.coverage)).pairs.collect()
    else:
        pairs_for_coverage = paths.annotate(pairs = (paths.batch, paths.coverage)).pairs.collect()
    
    if num_merges > 1:
        # check_from_disk is not compatible with multiple merges and will not be used
        merged_prefix = f'coverage_merging_final_{str(num_merges)}subsets/'
        this_merged_mt = os.path.join(temp_dir, f"{merged_prefix}final_merged.mt")
        if hl.hadoop_is_file(this_merged_mt + '/_SUCCESS'):
            cov_mt = hl.read_matrix_table(this_merged_mt)
        else:
            subsets = chunks(pairs_for_coverage, len(pairs_for_coverage) // num_merges)
            mt_list_subsets = []
            for subset_number, subset in enumerate(subsets):
                print(f'Importing subset {str(subset_number)}...')
                this_prefix = f'coverage_merging_subset{str(subset_number)}_{str(num_merges)}subsets/'
                this_subset_mt = os.path.join(temp_dir, f"{this_prefix}final_merged.mt")
                if hl.hadoop_is_file(f'{this_subset_mt}/_SUCCESS'):
                    mt_list_subsets.append(hl.read_matrix_table(this_subset_mt))
                    print(f'Subset {str(subset_number)} already processed and imported with {str(mt_list_subsets[len(mt_list_subsets)-1].count_cols())} samples.')
                else:
                    mt_list = []
                    idx = 0
                    for batch, base_level_coverage_metrics in subset:
                        idx+=1
                        mt = hl.import_matrix_table(
                            base_level_coverage_metrics,
                            delimiter="\t",
                            row_fields={"chrom": hl.tstr, "pos": hl.tint, "target": hl.tstr},
                            row_key=["chrom", "pos"],
                            min_partitions=n_read_partitions,
                        )
                        if not keep_targets:
                            mt = mt.drop("target")
                        else:
                            mt = mt.key_rows_by(*["chrom", "pos", "target"])

                        if no_batch_mode:
                            mt = mt.key_cols_by().annotate_cols(col_id = batch)
                            mt = mt.rename({"x": "coverage", 'col_id':'s'}).key_cols_by('s')
                        else:
                            mt = mt.key_cols_by().rename({"x": "coverage", 'col_id':'s'}).key_cols_by('s')
                            mt = mt.annotate_cols(batch = batch)

                        mt_list.append(mt)
                        if idx % 10 == 0:
                            logger.info(f"Imported batch {str(idx)}, subset {str(subset_number)}...")

                    logger.info(f"Joining individual coverage mts for subset {str(subset_number)}...")
                    cov_mt_this = multi_way_union_mts(mt_list, temp_dir, chunk_size, min_partitions=n_read_partitions, check_from_disk=False, prefix=this_prefix)
                    cov_mt_this = cov_mt_this.repartition(n_final_partitions // num_merges).checkpoint(this_subset_mt, overwrite=True)
                    mt_list_subsets.append(cov_mt_this)
            cov_mt = multi_way_union_mts(mt_list_subsets, temp_dir, chunk_size, min_partitions=n_read_partitions, check_from_disk=False, prefix=merged_prefix)
            cov_mt = cov_mt.repartition(n_final_partitions).checkpoint(this_merged_mt, overwrite=True)
    else:
        mt_list = []
        idx = 0
        if check_from_disk:
            logger.info("NOTE: Skipping reading individual coverage MTs since --check-from-disk was enabled.")
            n_append = len(pairs_for_coverage)-1
            pairs_for_coverage = pairs_for_coverage[0:1]
        
        for batch, base_level_coverage_metrics in pairs_for_coverage:
            idx+=1
            mt = hl.import_matrix_table(
                base_level_coverage_metrics,
                delimiter="\t",
                row_fields={"chrom": hl.tstr, "pos": hl.tint, "target": hl.tstr},
                row_key=["chrom", "pos"],
                min_partitions=n_read_partitions,
            )
            if not keep_targets:
                mt = mt.drop("target")
            else:
                mt = mt.key_rows_by(*["chrom", "pos", "target"])
            
            if no_batch_mode:
                mt = mt.key_cols_by().annotate_cols(col_id = batch)
                mt = mt.rename({"x": "coverage", 'col_id':'s'}).key_cols_by('s')
            else:
                mt = mt.key_cols_by().rename({"x": "coverage", 'col_id':'s'}).key_cols_by('s')
                mt = mt.annotate_cols(batch = batch)

            mt_list.append(mt)
            if idx % 10 == 0:
                logger.info(f"Imported batch {str(idx)}...")

        if check_from_disk:
            mt_list.extend([None for x in range(n_append)])

        logger.info("Joining individual coverage mts...")
        cov_mt = multi_way_union_mts(mt_list, temp_dir, chunk_size, min_partitions=n_read_partitions, check_from_disk=check_from_disk, prefix='')

    cov_mt = cov_mt.annotate_rows(locus = hl.locus(cov_mt.chrom, cov_mt.pos, reference_genome="GRCh38"))
    cov_mt = cov_mt.key_rows_by("locus").drop("chrom", "pos")
    return cov_mt


def join_two_mts(mt1, mt2, row_keep, col_keep, temp_dir, partitions):

    mt1 = mt1.select_rows(*row_keep).select_cols(*col_keep)
    mt2 = mt2.select_rows(*row_keep).select_cols(*col_keep)

    if (mt1.row.dtype != mt2.row.dtype) or (mt1.col.dtype != mt2.col.dtype) or (mt1.entry.dtype != mt2.entry.dtype):
        raise ValueError('ERROR: when joining MatrixTables, schemas must be the same.')
    
    mt_append = multi_way_union_mts(mts=[mt1,mt2], temp_dir=temp_dir, chunk_size=2, min_partitions=partitions, check_from_disk=False, prefix='appending_')
    return mt_append


def append_coverage_to_old(cov_mt, old_mt_path, col_keep, n_final_partitions, temp_dir):

    this_merged_mt = os.path.join(temp_dir, 'coverage_tmp_appended_to_old_dataset_final.mt')
    cov_mt = cov_mt.checkpoint(os.path.join(temp_dir, 'coverage_mt_new_keyed_pre_merge_with_old.mt'), overwrite=True)

    if hl.hadoop_is_file(this_merged_mt + '/_SUCCESS'):
        cov_mt = hl.read_matrix_table(this_merged_mt)
    else:
        old_mt = hl.read_matrix_table(old_mt_path)
        print(f'Second database imported with {str(old_mt.count()[1])} samples.')
        cov_mt = join_two_mts(mt1 = old_mt, mt2 = cov_mt, row_keep = [], col_keep = col_keep, temp_dir=temp_dir, partitions=n_final_partitions)
        cov_mt = cov_mt.repartition(n_final_partitions).checkpoint(this_merged_mt, overwrite=True) 

    return cov_mt


def add_coverage_annotations(cov_mt):
    n_samples = cov_mt.count_cols()
    cov_mt = cov_mt.annotate_rows(
        mean=hl.float(hl.agg.mean(cov_mt.coverage)),
        median=hl.median(hl.agg.collect(cov_mt.coverage)),
        over_100=hl.float((hl.agg.count_where(cov_mt.coverage > 100) / n_samples)),
        over_1000=hl.float((hl.agg.count_where(cov_mt.coverage > 1000) / n_samples)),
    )
    return cov_mt


def append_vcf_to_old(combined_mt, old_mt_path, col_keep, n_final_partitions, temp_dir):
    this_merged_mt = os.path.join(temp_dir, 'variants_tmp_appended_to_old_dataset_final.mt')

    if hl.hadoop_is_file(this_merged_mt + '/_SUCCESS'):
        combined_mt = hl.read_matrix_table(this_merged_mt)
    else:
        old_mt = hl.read_matrix_table(old_mt_path)
        print(f'Second database imported with {str(old_mt.count()[1])} samples and {str(old_mt.count()[0])} variants.')
        combined_mt = join_two_mts(mt1 = old_mt, mt2 = combined_mt, row_keep = [], col_keep = col_keep, temp_dir=temp_dir, partitions=n_final_partitions)
        combined_mt = combined_mt.repartition(n_final_partitions).checkpoint(this_merged_mt, overwrite=True) 

    return combined_mt


def vcf_merging_and_processing(vcf_paths, coverage_mt_path, include_extra_v2_fields, single_sample,
                               old_mt_path,
                               artifact_prone_sites_path, artifact_prone_sites_reference,
                               minimum_homref_coverage,
                               logger, chunk_size, num_merges, n_final_partitions,
                               output_bucket, temp_dir, overwrite):
    output_path_mt = f"{output_bucket}/raw_combined.mt"
    output_path_mt_2 = f"{output_bucket}/raw_combined_2.mt"

    if hl.hadoop_exists(f'{output_path_mt}/_SUCCESS') and not overwrite:
        logger.info(f'Reading merged VCF mt from {output_path_mt}...')
        combined_mt = hl.read_matrix_table(output_path_mt)
    else:
        logger.info("Combining VCFs...")
        combined_mt, meta = vcf_merging(vcf_paths=vcf_paths, temp_dir=temp_dir, logger=logger, n_final_partitions=n_final_partitions, chunk_size=chunk_size, 
                                        include_extra_v2_fields=include_extra_v2_fields, num_merges=num_merges,
                                        single_sample=single_sample, n_final_partitions=n_final_partitions)
        combined_mt = combined_mt.repartition(100).checkpoint(output_path_mt, overwrite=overwrite)
    
    logger.info("Removing select sample-level filters...")
    combined_mt = remove_genotype_filters(combined_mt)

    logger.info("Determining homoplasmic reference sites...")
    combined_mt = determine_hom_refs(combined_mt, coverage_mt_path, minimum_homref_coverage)
    combined_mt = combined_mt.checkpoint(output_path_mt_2, overwrite=overwrite)

    if old_mt_path is not None:
        logger.info("Appending new VCF to old VCF database...")
        col_keep = [] if single_sample else ['batch']
        combined_mt = append_vcf_to_old(combined_mt, old_mt_path, col_keep, n_final_partitions, temp_dir)

    logger.info("Applying artifact_prone_site filter...")
    combined_mt = apply_mito_artifact_filter(combined_mt, artifact_prone_sites_path, artifact_prone_sites_reference)

    return combined_mt, meta


<<<<<<< HEAD
def vcf_merging(vcf_paths: Dict[str, str], temp_dir: str, logger, n_final_partitions, chunk_size: int = 100, include_extra_v2_fields: bool = False, num_merges: int = 1,
=======
def vcf_merging(vcf_paths: Dict[str, str], temp_dir: str, logger, n_final_partitions, 
                chunk_size: int = 100, include_extra_v2_fields: bool = False, num_merges: int = 1,
>>>>>>> 2395e9bc
                single_sample: bool = False) -> hl.MatrixTable:
    """
    Reformat and join individual mitochondrial VCFs into one MatrixTable.

    :param vcf_paths: Dictionary of samples to combine (sample as key, path to VCF as value)
    :param temp_dir: Path to temporary directory for intermediate results
    :param chunk_size: Number of MatrixTables to join per chunk (the number of individual VCFs that should be combined at a time)
    :param include_extra_v2_fields: Includes extra fields important for analysis of v2.1 source MTs
    :return: Joined MatrixTable of samples given in vcf_paths dictionary
    """
    # Update VCF metadata
    meta = deepcopy(META_DICT_BASE)
    if include_extra_v2_fields:
        meta['format'].update(META_DICT_V2_FMT)

    list_paths = list(vcf_paths.items())
    list_paths.sort(key=lambda y: y[0])
    if num_merges == 1:
        vcf_path_list = [list_paths]
    else:
        vcf_path_list = chunks(list_paths, len(list_paths) // num_merges)
    mt_list_subsets = []
    for subset_number, subset in enumerate(vcf_path_list):
        print(f'Importing subset {str(subset_number)}...')
        this_prefix = f'variant_merging_subset{str(subset_number)}_{str(num_merges)}subsets/'
        this_subset_mt = os.path.join(temp_dir, f"{this_prefix}final_merged.mt")
        if hl.hadoop_is_file(f'{this_subset_mt}/_SUCCESS'):
            mt_list_subsets.append(hl.read_matrix_table(this_subset_mt))
            print(f'Subset {str(subset_number)} already processed and imported with {str(mt_list_subsets[len(mt_list_subsets)-1].count_cols())} samples.')
        else:
            mt_list = []
            idx = 0
            for batch, vcf_path in subset:
                idx+=1
                try:
                    mt = hl.import_vcf(vcf_path, reference_genome="GRCh38", array_elements_required=False)
                except Exception as e:
                    raise ValueError(
                        f"vcf path {vcf_path} does not exist for sample {batch}"
                    ) from e

                # Because the vcfs are split, there is only one AF value, although misinterpreted as an array because Number=A in VCF header
                # Second value of MMQ is the value of the mapping quality for the alternate allele
                # Add FT annotation for sample genotype filters (pull these from filters annotations of the single-sample VCFs)
                if include_extra_v2_fields:
                    if 'GT' in mt.entry:
                        mt = mt.drop('GT')
                    
                if single_sample:
                    if include_extra_v2_fields:
                        # process keys that are already entries
                        entry_fields = {k:v for k, v in V2_FIELD_KEY.items() if k not in V2_INFO_TO_FORMAT}
                        for x, item_type in entry_fields.items():
                            if x not in mt.entry:
                                mt = mt.annotate_entries(**{x: hl.missing(item_type)})
                        mt = mt.select_entries("DP", "AD", *list(entry_fields.keys()), HL=mt.AF[0])

                        # now process info fields into entries
                        info_fields = {k:v for k, v in V2_FIELD_KEY.items() if k in V2_INFO_TO_FORMAT}
                        for x, item_type in info_fields.items():
                            if x not in mt.info:
                                mt = mt.annotate_entries(**{x: hl.missing(item_type)})
                            else:
                                if x in V2_INFO_TO_FORMAT_REQUIREINDEX:
                                    mt = mt.annotate_entries(**{x: mt.info[x][0]})
                                else:
                                    mt = mt.annotate_entries(**{x: mt.info[x]})
                                if mt.info[x].dtype == hl.dtype('tbool'):
                                    # flag is not supported in FORMAT
                                    mt = mt.annotate_entries(**{x: hl.if_else(mt.info[x], 1, 0)})
                    else:
                        mt = mt.select_entries("DP", HL=mt.AF[0])

                    mt = mt.annotate_entries(
                        MQ=hl.float(mt.info["MMQ"][1]),
                        TLOD=mt.info["TLOD"][0],
                        FT=hl.if_else(hl.len(mt.filters) == 0, {"PASS"}, mt.filters)
                    )
                else:
                    if include_extra_v2_fields:
                        for x, item_type in V2_FIELD_KEY.items():
                            if x not in mt.entry:
                                mt = mt.annotate_entries(**{x: hl.missing(item_type)})
                        
                # enforce entry ordering
                if include_extra_v2_fields:
                    mt = mt.select_entries("DP", "AD", *list(V2_FIELD_KEY.keys()), "HL", "MQ", "TLOD", "FT")
                else:
                    mt = mt.select_entries("DP", "HL", "MQ", "TLOD", "FT")
                
                # Use GRCh37 reference as most external resources added in downstream scripts use GRCh37 contig names
                # (although note that the actual sequences of the mitochondria in both GRCh37 and GRCh38 are the same)
                mt = mt.annotate_entries(FT = hl.set(mt.FT))
                mt = mt.key_rows_by(
                    locus=hl.locus("MT", mt.locus.position, reference_genome="GRCh37"),
                    alleles=mt.alleles,
                )
                if single_sample:
                    mt = mt.key_cols_by(s=batch)
                else:
                    mt = mt.annotate_cols(batch=batch).key_cols_by('s')
                mt = mt.select_rows()
                mt_list.append(mt)
                if idx % 20 == 0:
                    if single_sample:
                        logger.info(f"Imported sample {str(idx)}...")
                    else:    
                        logger.info(f"Imported batch {str(idx)}...")

            combined_mt_this = multi_way_union_mts(mt_list, temp_dir, chunk_size, min_partitions=1, check_from_disk=False, prefix=this_prefix)
            combined_mt_this = combined_mt_this.repartition(n_final_partitions // num_merges).checkpoint(this_subset_mt, overwrite=True)
            mt_list_subsets.append(combined_mt_this)
    
    if num_merges == 1:
        combined_mt = mt_list_subsets[0]
    else:
        merged_prefix = f'variant_merging_final_{str(num_merges)}subsets/'
        combined_mt = multi_way_union_mts(mt_list_subsets, temp_dir, chunk_size, min_partitions=1, check_from_disk=False, prefix=merged_prefix)

    return combined_mt, meta


def collect_vcf_paths(participant_data: str, vcf_col_name: str, participants_to_subset: str = None,
                      single_sample: bool = False) -> Dict[str, str]:
    """
    Create dictionary of VCF paths for only the samples specified in participants_to_subset.

    .. note::
        Participant data should be a tab-delimited file with at minimum columns for:
        - 'entity:participant_id': sample name with prohibited characters replaced with underscores
        - 's': sample name
        - path to the Mutect2 VCF output, where name of this column is supplied to the `vcf_col_name` parameter

    :param participant_data: Participant data (a ht)
    :param vcf_col_name: Name of column that contains VCF output
    :param participants_to_subset: Path to file of participant_ids to which the data should be subset
    :return: Dictionary with sample name as key and path to VCF as value
    """
    vcf_paths = {}
    
    # Load in data
    if os.path.splitext(participant_data)[1] == '.ht':
        participant_ht = hl.read_table(participant_data)
    else:
        participant_ht = hl.import_table(participant_data)
    
    # Remove participants that don't have VCF output
    participant_ht.filter(participant_ht[vcf_col_name] != "")

    # Subset participants if specified
    if participants_to_subset:
        participants_of_interest = hl.import_table(
            participants_to_subset
        ).participant.collect()
        participant_ht = participant_ht.filter(
            hl.literal(participants_of_interest).contains(
                participant_ht["entity:participant_id"]
            )
        )

    # Add the vcf path to a dictionary with batch name as key
    df = participant_ht.to_pandas()

    for _, row in df.iterrows():
        if single_sample:
            vcf_paths[row["s"]] = row[vcf_col_name]
        else:
            vcf_paths[row["batch"]] = row[vcf_col_name]

    return vcf_paths


def remove_genotype_filters(mt: hl.MatrixTable,
    filters_to_remove: set = {
        "possible_numt",
        "mt_many_low_hets",
        "FAIL",
        "blacklisted_site",
    },
) -> hl.MatrixTable:
    """
    Remove unneeded sample-level genotype filters (in FT field of the VCF) specified by the filters_to_remove parameter.

    By default, remove the 'possible_numt', 'mt_many_low_hets', and 'FAIL' filters because these filters were found to have low performance.
    Also remove the 'blacklisted_site' filter because this filter did not always behave as expected in early GATK versions. This filter can be reimplemented with the apply_mito_artifact_filter function.

    NOTE: This function does not modify any row or column-level features. Thus it is safe
          to run this before we join the VCF mt with another one.

    :param mt: MatrixTable containing genotype filters in the FT field of the VCF that should be removed
    :param filters_to_remove: List of genptype filters (in FT field of VCF) that should be removed from the entries
    :return: MatrixTable with specific genotype filters (in FT field of VCF) removed
    """
    mt = mt.annotate_entries(FT=mt.FT.difference(filters_to_remove))

    # If no filters exist after removing those specified above, set the FT field to PASS
    mt = mt.annotate_entries(FT=hl.if_else(hl.len(mt.FT) == 0, {"PASS"}, mt.FT))

    return mt


def determine_hom_refs(mt: hl.MatrixTable, coverage_mt_path: str, minimum_homref_coverage: int = 100) -> hl.MatrixTable:
    """
    Use coverage to distinguish between homref and missing sites.
    NOTE: This function does not modify any row or column-level features. Thus it is safe
          to run this before we join the VCF mt with another one.

    :param mt: MatrixTable from initial multi-sample merging, without homref sites determined
    :param coverage_mt_path: MatrixTable of sample level coverage at each position (per-sample and per-base; can be generated by running annotate_coverage.py)
    :param minimum_homref_coverage: Minimum depth of coverage required to call a genotype homoplasmic reference rather than missing
    :return: MatrixTable with missing genotypes converted to homref depending on coverage
    """
    # Convert coverage to build GRCh37 to match contig names
    # Note: the mitochondrial reference genome is the same for GRCh38 and GRCh37
    coverages = hl.read_matrix_table(coverage_mt_path)
    coverages = coverages.key_rows_by(
        locus=hl.locus("MT", coverages.locus.position, reference_genome="GRCh37")
    )

    mt = mt.annotate_entries(
        DP=hl.if_else(hl.is_missing(mt.HL), coverages[mt.locus, mt.s].coverage, mt.DP)
    )

    hom_ref_expr = hl.is_missing(mt.HL) & (mt.DP > minimum_homref_coverage)

    mt = mt.annotate_entries(
        HL=hl.if_else(hom_ref_expr, 0.0, mt.HL),
        FT=hl.if_else(hom_ref_expr, {"PASS"}, mt.FT),
        DP=hl.if_else(
            hl.is_missing(mt.HL) & (mt.DP <= minimum_homref_coverage),
            hl.null(hl.tint32),
            mt.DP,
        ),
    )

    return mt


def apply_mito_artifact_filter(mt: hl.MatrixTable, artifact_prone_sites_path: str, artifact_prone_sites_reference: str) -> hl.MatrixTable:
    """
    Add in artifact_prone_site filter.

    NOTE: these features DO modify row-level features. We will run this AFTER any
          any potential merging.

    :param mt: MatrixTable to be annotated with artifact_prone_sites filter
    :param artifact_prone_sites_path: Path to BED file of artifact_prone_sites to flag in the filters column
    :return: MatrixTable with artifact_prone_sites filter
    """
    # Apply "artifact_prone_site" filter to any SNP or deletion that spans a known problematic site
    if artifact_prone_sites_reference is not None:
        bed = hl.import_bed(artifact_prone_sites_path, reference_genome=artifact_prone_sites_reference)
        if artifact_prone_sites_reference == 'GRCh38':
            bed = bed.key_by()
            bed = bed.annotate(interval = hl.interval(hl.locus('MT',bed.interval.start.position,reference_genome='GRCh37'), 
                                                      hl.locus('MT',bed.interval.end.position, reference_genome='GRCh37'))).key_by('interval')
    else:
        bed = hl.import_bed(artifact_prone_sites_path)
    bed = bed.annotate(target="artifact")

    # Create a region annotation containing the interval that the variant overlaps (for SNP will be one position, but will be longer for deletions based on the length of the deletion)
    mt = mt.annotate_rows(
        region=hl.interval(
            hl.locus("MT", mt.locus.position, reference_genome="GRCh37"),
            hl.locus(
                "MT",
                mt.locus.position + hl.len(mt.alleles[0]) - 1,
                reference_genome="GRCh37",
            ),
            includes_end=True,
        )
    )

    # Annotate if the start of the variant overlaps an interval in the bed file
    mt = mt.annotate_rows(start_overlaps=bed.index(mt.region.start, all_matches=True))

    # Annotate if the end of the variant overlaps an interval in the bed file
    mt = mt.annotate_rows(end_overlaps=bed.index(mt.region.end, all_matches=True))

    # Create struct containing locus and allele (need to the check if any position of the allele overlaps an artifact-prone site, not just the locus)
    mt_temp = mt.annotate_rows(variant=hl.struct(locus=mt.locus, alleles=mt.alleles))
    mt_temp = mt_temp.key_rows_by(mt_temp.region)

    # Need to account for cases where the start and end of the variant interval don't fall within a bed interval, but start before and after the interval (the bed interval falls completely within the variant interval)
    bed_temp = bed.annotate(
        contained_mt_alleles=mt_temp.index_rows(
            bed.interval.start, all_matches=True
        ).variant
    )

    # Explode so that each allele is on its own row and create locus and allele annotations
    bed_temp = bed_temp.explode(bed_temp.contained_mt_alleles).rename(
        {"contained_mt_alleles": "contained_mt_allele"}
    )
    bed_temp = bed_temp.annotate(
        locus=bed_temp.contained_mt_allele.locus,
        alleles=bed_temp.contained_mt_allele.alleles,
    )
    bed_temp = bed_temp.key_by(bed_temp.locus, bed_temp.alleles)

    # Annotate back onto the original mt cases where the bed interval falls completely within the variant interval
    mt = mt.annotate_rows(start_and_end_span=bed_temp[mt.locus, mt.alleles].target)

    # Add artifact-prone site filter to any SNP/deletion that starts within, ends within, or completely overlaps an artifact-prone site
    mt = mt.annotate_rows(
        filters=hl.if_else(
            (hl.len(mt.start_overlaps) > 0)
            | (hl.len(mt.end_overlaps) > 0)
            | (hl.is_defined(mt.start_and_end_span)),
            {"artifact_prone_site"},
            {"PASS"},
        )
    )

    mt = mt.drop("region", "start_overlaps", "end_overlaps", "start_and_end_span")

    return mt<|MERGE_RESOLUTION|>--- conflicted
+++ resolved
@@ -308,12 +308,8 @@
     return combined_mt, meta
 
 
-<<<<<<< HEAD
-def vcf_merging(vcf_paths: Dict[str, str], temp_dir: str, logger, n_final_partitions, chunk_size: int = 100, include_extra_v2_fields: bool = False, num_merges: int = 1,
-=======
 def vcf_merging(vcf_paths: Dict[str, str], temp_dir: str, logger, n_final_partitions, 
                 chunk_size: int = 100, include_extra_v2_fields: bool = False, num_merges: int = 1,
->>>>>>> 2395e9bc
                 single_sample: bool = False) -> hl.MatrixTable:
     """
     Reformat and join individual mitochondrial VCFs into one MatrixTable.
